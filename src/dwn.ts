<<<<<<< HEAD
import { DIDResolver } from './did/did-resolver';
import { MessageStoreLevel } from './store/message-store-level';
import { validateMessage } from './message';
import { handlePermissionsRequest } from './interfaces/permissions';
import { IonDidResolver } from './did/ion-did-resolver';

=======
import type { Context } from './types';
>>>>>>> 215cca11
import type { DIDMethodResolver } from './did/did-resolver';
import type { Interface, MethodHandler } from './interfaces/types';
import type { MessageSchema, RequestSchema } from './core/types';
import type { MessageStore } from './store/message-store';

import { addSchema } from './validation/validator';
import { DIDResolver } from './did/did-resolver';
import { Message, MessageReply, Request, Response } from './core';
import { MessageStoreLevel } from './store/message-store-level';
import { PermissionsInterface } from './interfaces';

export class DWN {
  static methodHandlers: { [key:string]: MethodHandler } = {
    ...PermissionsInterface.methodHandlers
  };

  DIDResolver: DIDResolver;
  messageStore: MessageStore;

  private constructor(config: Config) {
    this.DIDResolver = new DIDResolver(config.DIDMethodResolvers);
    this.messageStore = config.messageStore;
  }

  static async create(config: Config): Promise<DWN> {
    config.messageStore = config.messageStore || new MessageStoreLevel();
    config.DIDMethodResolvers = config.DIDMethodResolvers || [];
    config.interfaces = config.interfaces || [];

    for (const { methodHandlers, schemas } of config.interfaces) {

      for (const messageType in methodHandlers) {
        if (DWN.methodHandlers[messageType]) {
          throw new Error(`methodHandler already exists for ${messageType}`);
        } else {
          DWN.methodHandlers[messageType] = methodHandlers[messageType];
        }
      }

      for (const schemaName in schemas) {
        addSchema(schemaName, schemas[schemaName]);
      }
    }

    const dwn = new DWN(config);
    await dwn.open();

    return dwn;
  }

  private async open(): Promise<void> {
    return this.messageStore.open();
  }

  async close(): Promise<void> {
    return this.messageStore.close();
  }

  async processRequest(rawRequest: any): Promise<Response> {
    let request: RequestSchema;

    try {
      request = Request.parse(rawRequest);
    } catch (e) {
      return new Response({
        status: { code: 400, message: e.message }
      });
    }

    const response = new Response();
    const context: Context = { tenant: request.target };

    for (const message of request.messages) {
      const result = await this.processMessage(message, context);
      response.addMessageResult(result);
    }

    return response;
  }

  /**
   * TODO: add docs
   * @param message
   */
  async processMessage(rawMessage: object, ctx: Context): Promise<MessageReply> {
    let message: MessageSchema;

    try {
      message = Message.parse(rawMessage);
    } catch(e) {
      return new MessageReply({
        status: { code: 400, message: e.message }
      });
    }

    const interfaceMethod = DWN.methodHandlers[message.descriptor.method];

    return await interfaceMethod(ctx, message, this.messageStore, this.DIDResolver);
  }
};

export type Config = {
<<<<<<< HEAD
  DIDMethodResolvers: DIDMethodResolver[],
  messageStore: MessageStore
};

const defaultConfig: Config = {
  DIDMethodResolvers : [new IonDidResolver('https://beta.discover.did.microsoft.com/1.0/identifiers/')],
  messageStore       : new MessageStoreLevel()
=======
  DIDMethodResolvers?: DIDMethodResolver[];
  interfaces?: Interface[];
  messageStore?: MessageStore;
>>>>>>> 215cca11
};<|MERGE_RESOLUTION|>--- conflicted
+++ resolved
@@ -1,13 +1,4 @@
-<<<<<<< HEAD
-import { DIDResolver } from './did/did-resolver';
-import { MessageStoreLevel } from './store/message-store-level';
-import { validateMessage } from './message';
-import { handlePermissionsRequest } from './interfaces/permissions';
-import { IonDidResolver } from './did/ion-did-resolver';
-
-=======
 import type { Context } from './types';
->>>>>>> 215cca11
 import type { DIDMethodResolver } from './did/did-resolver';
 import type { Interface, MethodHandler } from './interfaces/types';
 import type { MessageSchema, RequestSchema } from './core/types';
@@ -97,7 +88,7 @@
 
     try {
       message = Message.parse(rawMessage);
-    } catch(e) {
+    } catch (e) {
       return new MessageReply({
         status: { code: 400, message: e.message }
       });
@@ -110,17 +101,7 @@
 };
 
 export type Config = {
-<<<<<<< HEAD
   DIDMethodResolvers: DIDMethodResolver[],
-  messageStore: MessageStore
-};
-
-const defaultConfig: Config = {
-  DIDMethodResolvers : [new IonDidResolver('https://beta.discover.did.microsoft.com/1.0/identifiers/')],
-  messageStore       : new MessageStoreLevel()
-=======
-  DIDMethodResolvers?: DIDMethodResolver[];
   interfaces?: Interface[];
   messageStore?: MessageStore;
->>>>>>> 215cca11
 };